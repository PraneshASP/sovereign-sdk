use std::fs;
use std::marker::PhantomData;
use std::path::Path;
use std::sync::Arc;

use jmt::storage::TreeWriter;
use jmt::{JellyfishMerkleTree, KeyHash, RootHash, Version};
use sov_db::state_db::StateDB;

use crate::codec::BorshCodec;
use crate::config::Config;
use crate::internal_cache::OrderedReadsAndWrites;
use crate::storage::{NativeStorage, StorageKey, StorageProof, StorageValue};
use crate::tree_db::TreeReadLogger;
use crate::witness::Witness;
use crate::{MerkleProofSpec, Storage};

pub struct ProverStorage<S: MerkleProofSpec> {
    db: StateDB,
    _phantom_hasher: PhantomData<S::Hasher>,
}

impl<S: MerkleProofSpec> Clone for ProverStorage<S> {
    fn clone(&self) -> Self {
        Self {
            db: self.db.clone(),
            _phantom_hasher: Default::default(),
        }
    }
}

impl<S: MerkleProofSpec> ProverStorage<S> {
    pub fn with_path(path: impl AsRef<Path>) -> Result<Self, anyhow::Error> {
        let db = StateDB::with_path(&path)?;
        Self::with_db(db)
    }

    fn with_db(db: StateDB) -> Result<Self, anyhow::Error> {
        Ok(Self {
            db,
            _phantom_hasher: Default::default(),
        })
    }

    fn read_value(&self, key: StorageKey) -> Option<StorageValue> {
        match self
            .db
            .get_value_option_by_key(self.db.get_next_version(), key.as_ref())
        {
            Ok(value) => value.map(Into::into),
            // It is ok to panic here, we assume the db is available and consistent.
            Err(e) => panic!("Unable to read value from db: {e}"),
        }
    }

    fn get_root_hash(&self, version: Version) -> Result<RootHash, anyhow::Error> {
        let temp_merkle: JellyfishMerkleTree<'_, StateDB, S::Hasher> =
            JellyfishMerkleTree::new(&self.db);
        temp_merkle.get_root_hash(version)
    }
}

impl<S: MerkleProofSpec> Storage for ProverStorage<S> {
    type Witness = S::Witness;
    type RuntimeConfig = Config;
    type Proof = jmt::proof::SparseMerkleProof<S::Hasher>;

    fn with_config(config: Self::RuntimeConfig) -> Result<Self, anyhow::Error> {
        Self::with_path(config.path.as_path())
    }

    fn get(&self, key: StorageKey, witness: &Self::Witness) -> Option<StorageValue> {
        let val = self.read_value(key);
        witness.add_hint(val.clone());
        val
    }

    fn get_state_root(&self, _witness: &Self::Witness) -> anyhow::Result<[u8; 32]> {
        self.get_root_hash(self.db.get_next_version() - 1)
            .map(|root| root.0)
    }

    fn validate_and_commit(
        &self,
        state_accesses: OrderedReadsAndWrites,
        witness: &Self::Witness,
    ) -> Result<[u8; 32], anyhow::Error> {
        let latest_version = self.db.get_next_version() - 1;
        witness.add_hint(latest_version);

        let read_logger = TreeReadLogger::with_db_and_witness(self.db.clone(), witness);
        let untracked_jmt = JellyfishMerkleTree::<_, S::Hasher>::new(&self.db);

        // Handle empty untracked_jmt
        if untracked_jmt
            .get_root_hash_option(latest_version)?
            .is_none()
        {
            assert_eq!(latest_version, 0);
            let empty_batch = Vec::default().into_iter();
            let (_, tree_update) = untracked_jmt
                .put_value_set(empty_batch, latest_version)
                .expect("JMT update must succeed");

            self.db
                .write_node_batch(&tree_update.node_batch)
                .expect("db write must succeed");
        }

        // For each value that's been read from the tree, read it from the logged JMT to populate hints
        for (key, read_value) in state_accesses.ordered_reads {
            let key_hash = KeyHash::with::<S::Hasher>(key.key.as_ref());
            // TODO: Switch to the batch read API once it becomes available
            let (result, proof) = untracked_jmt.get_with_proof(key_hash, latest_version)?;
            if result.as_ref() != read_value.as_ref().map(|f| f.value.as_ref()) {
                anyhow::bail!("Bug! Incorrect value read from jmt");
            }
            witness.add_hint(proof);
        }

        let tracked_jmt = JellyfishMerkleTree::<_, S::Hasher>::new(&read_logger);
        // Compute the jmt update from the write batch
        let batch = state_accesses
            .ordered_writes
            .into_iter()
            .map(|(key, value)| {
                let key_hash = KeyHash::with::<S::Hasher>(key.key.as_ref());
                self.db
                    .put_preimage(key_hash, key.key.as_ref())
                    .expect("preimage must succeed");
                (
                    key_hash,
                    value.map(|v| Arc::try_unwrap(v.value).unwrap_or_else(|arc| (*arc).clone())),
                )
            });

        let next_version = self.db.get_next_version();

        let (new_root, tree_update) = tracked_jmt
            .put_value_set(batch, next_version)
            .expect("JMT update must succeed");

        self.db
            .write_node_batch(&tree_update.node_batch)
            .expect("db write must succeed");
        self.db.inc_next_version();
        Ok(new_root.0)
    }

    // Based on assumption `validate_and_commit` increments version.
    fn is_empty(&self) -> bool {
        self.db.get_next_version() <= 1
    }

    fn open_proof(
        &self,
        state_root: [u8; 32],
        state_proof: StorageProof<Self::Proof>,
    ) -> Result<(StorageKey, Option<StorageValue>), anyhow::Error> {
        let StorageProof { key, value, proof } = state_proof;
        let key_hash = KeyHash::with::<S::Hasher>(key.as_ref());

        proof.verify(
            jmt::RootHash(state_root),
            key_hash,
            value.as_ref().map(|v| v.value()),
        )?;
        Ok((key, value))
    }
}

impl<S: MerkleProofSpec> NativeStorage for ProverStorage<S> {
    fn get_with_proof(
        &self,
        key: StorageKey,
        _witness: &Self::Witness,
    ) -> StorageProof<Self::Proof> {
        let merkle = JellyfishMerkleTree::<StateDB, S::Hasher>::new(&self.db);
        let (val_opt, proof) = merkle
            .get_with_proof(
                KeyHash::with::<S::Hasher>(key.as_ref()),
                self.db.get_next_version() - 1,
            )
            .unwrap();
<<<<<<< HEAD
        StorageProof {
            key,
            value: val_opt.map(StorageValue::from),
            proof,
        }
=======
        (
            val_opt.as_ref().map(|v| StorageValue::new(v, &BorshCodec)),
            proof,
        )
>>>>>>> 6371c327
    }
}

pub fn delete_storage(path: impl AsRef<Path>) {
    fs::remove_dir_all(&path)
        .or_else(|_| fs::remove_file(&path))
        .unwrap();
}

#[cfg(test)]
mod test {
    use jmt::Version;

    use super::*;
    use crate::{DefaultStorageSpec, WorkingSet};

    #[derive(Clone)]
    struct TestCase {
        key: StorageKey,
        value: StorageValue,
        version: Version,
    }

    fn create_tests() -> Vec<TestCase> {
        vec![
            TestCase {
                key: StorageKey::from("key_0"),
                value: StorageValue::from("value_0"),
                version: 1,
            },
            TestCase {
                key: StorageKey::from("key_1"),
                value: StorageValue::from("value_1"),
                version: 2,
            },
            TestCase {
                key: StorageKey::from("key_2"),
                value: StorageValue::from("value_2"),
                version: 3,
            },
        ]
    }

    #[test]
    fn test_jmt_storage() {
        let tempdir = tempfile::tempdir().unwrap();
        let path = tempdir.path();
        let tests = create_tests();
        {
            for test in tests.clone() {
                let prover_storage = ProverStorage::<DefaultStorageSpec>::with_path(path).unwrap();
                let mut storage = WorkingSet::new(prover_storage.clone());
                assert_eq!(prover_storage.db.get_next_version(), test.version);

                storage.set(test.key.clone(), test.value.clone());
                let (cache, witness) = storage.checkpoint().freeze();
                prover_storage
                    .validate_and_commit(cache, &witness)
                    .expect("storage is valid");

                assert_eq!(test.value, prover_storage.get(test.key, &witness).unwrap());
                assert_eq!(prover_storage.db.get_next_version(), test.version + 1)
            }
        }

        {
            let storage = ProverStorage::<DefaultStorageSpec>::with_path(path).unwrap();
            assert_eq!(storage.db.get_next_version(), (tests.len() + 1) as u64);
            for test in tests {
                assert_eq!(
                    test.value,
                    storage.get(test.key, &Default::default()).unwrap()
                );
            }
        }
    }

    #[test]
    fn test_restart_lifecycle() {
        let tempdir = tempfile::tempdir().unwrap();
        let path = tempdir.path();
        {
            let prover_storage = ProverStorage::<DefaultStorageSpec>::with_path(path).unwrap();
            assert!(prover_storage.is_empty());
        }

        let key = StorageKey::from("some_key");
        let value = StorageValue::from("some_value");
        // First restart
        {
            let prover_storage = ProverStorage::<DefaultStorageSpec>::with_path(path).unwrap();
            assert!(prover_storage.is_empty());
            let mut storage = WorkingSet::new(prover_storage.clone());
            storage.set(key.clone(), value.clone());
            let (cache, witness) = storage.checkpoint().freeze();
            prover_storage
                .validate_and_commit(cache, &witness)
                .expect("storage is valid");
        }

        // Correctly restart from disk
        {
            let prover_storage = ProverStorage::<DefaultStorageSpec>::with_path(path).unwrap();
            assert!(!prover_storage.is_empty());
            assert_eq!(value, prover_storage.get(key, &Default::default()).unwrap());
        }
    }
}<|MERGE_RESOLUTION|>--- conflicted
+++ resolved
@@ -182,18 +182,11 @@
                 self.db.get_next_version() - 1,
             )
             .unwrap();
-<<<<<<< HEAD
         StorageProof {
             key,
             value: val_opt.map(StorageValue::from),
             proof,
         }
-=======
-        (
-            val_opt.as_ref().map(|v| StorageValue::new(v, &BorshCodec)),
-            proof,
-        )
->>>>>>> 6371c327
     }
 }
 
