#[cfg(test)]
pub mod test {

    use sov_data_generators::bank_data::get_default_token_address;
    use sov_data_generators::{has_tx_events, new_test_blob_from_batch};
    use sov_modules_api::default_context::DefaultContext;
    use sov_modules_api::default_signature::private_key::DefaultPrivateKey;
    use sov_modules_api::PrivateKey;
    use sov_modules_stf_template::{Batch, SequencerOutcome};
    use sov_rollup_interface::mocks::MockBlock;
    use sov_rollup_interface::stf::StateTransitionFunction;
    use sov_state::{ProverStorage, WorkingSet};

    use crate::genesis_config::{create_demo_config, DEMO_SEQUENCER_DA_ADDRESS, LOCKED_AMOUNT};
    use crate::runtime::Runtime;
    use crate::tests::da_simulation::simulate_da;
    use crate::tests::{create_new_demo, C};

    #[test]
    fn test_demo_values_in_db() {
        let tempdir = tempfile::tempdir().unwrap();
        let path = tempdir.path();
        let value_setter_admin_private_key = DefaultPrivateKey::generate();

        let config = create_demo_config(LOCKED_AMOUNT + 1, &value_setter_admin_private_key);
        {
            let mut demo = create_new_demo(path);

            demo.init_chain(config);

            let txs = simulate_da(value_setter_admin_private_key);
            let blob = new_test_blob_from_batch(Batch { txs }, &DEMO_SEQUENCER_DA_ADDRESS, [0; 32]);

            let mut blobs = [blob];

            let data = MockBlock::default();

<<<<<<< HEAD
            let result = demo.apply_slot(
                Default::default(),
                &data.header,
                &data.validity_cond,
                &mut blobs,
            );

=======
            let result = demo.apply_slot(Default::default(), &data, &mut blobs);
>>>>>>> b06c98bc
            assert_eq!(1, result.batch_receipts.len());
            // 2 transactions from value setter
            // 2 transactions from bank
            assert_eq!(4, result.batch_receipts[0].tx_receipts.len());

            let apply_blob_outcome = result.batch_receipts[0].clone();
            assert_eq!(
                SequencerOutcome::Rewarded(0),
                apply_blob_outcome.inner,
                "Sequencer execution should have succeeded but failed "
            );

            assert!(has_tx_events(&apply_blob_outcome),);
        }

        // Generate a new storage instance after dumping data to the db.
        {
            let runtime = &mut Runtime::<DefaultContext>::default();
            let storage = ProverStorage::with_path(path).unwrap();
            let mut working_set = WorkingSet::new(storage);
            let resp = runtime
                .bank
                .supply_of(get_default_token_address(), &mut working_set)
                .unwrap();
            assert_eq!(
                resp,
                sov_bank::query::TotalSupplyResponse { amount: Some(1000) }
            );

            let resp = runtime.value_setter.query_value(&mut working_set).unwrap();

            assert_eq!(resp, sov_value_setter::query::Response { value: Some(33) });
        }
    }

    #[test]
    fn test_demo_values_in_cache() {
        let tempdir = tempfile::tempdir().unwrap();
        let path = tempdir.path();
        let mut demo = create_new_demo(path);

        let value_setter_admin_private_key = DefaultPrivateKey::generate();

        let config = create_demo_config(LOCKED_AMOUNT + 1, &value_setter_admin_private_key);

        demo.init_chain(config);

        let txs = simulate_da(value_setter_admin_private_key);

        let blob = new_test_blob_from_batch(Batch { txs }, &DEMO_SEQUENCER_DA_ADDRESS, [0; 32]);
        let mut blobs = [blob];
        let data = MockBlock::default();

        let apply_block_result = demo.apply_slot(
            Default::default(),
            &data.header,
            &data.validity_cond,
            &mut blobs,
        );

        assert_eq!(1, apply_block_result.batch_receipts.len());
        let apply_blob_outcome = apply_block_result.batch_receipts[0].clone();

        assert_eq!(
            SequencerOutcome::Rewarded(0),
            apply_blob_outcome.inner,
            "Sequencer execution should have succeeded but failed"
        );

        assert!(has_tx_events(&apply_blob_outcome),);

        let runtime = &mut Runtime::<DefaultContext>::default();
        let mut working_set = WorkingSet::new(demo.current_storage.clone());

        let resp = runtime
            .bank
            .supply_of(get_default_token_address(), &mut working_set)
            .unwrap();
        assert_eq!(
            resp,
            sov_bank::query::TotalSupplyResponse { amount: Some(1000) }
        );

        let resp = runtime.value_setter.query_value(&mut working_set).unwrap();

        assert_eq!(resp, sov_value_setter::query::Response { value: Some(33) });
    }

    #[test]
    #[ignore = "end_slot is removed from STF trait"]
    fn test_demo_values_not_in_db() {
        let tempdir = tempfile::tempdir().unwrap();
        let path = tempdir.path();

        let value_setter_admin_private_key = DefaultPrivateKey::generate();

        let config = create_demo_config(LOCKED_AMOUNT + 1, &value_setter_admin_private_key);
        {
            let mut demo = create_new_demo(path);
            demo.init_chain(config);

            let txs = simulate_da(value_setter_admin_private_key);
            let blob = new_test_blob_from_batch(Batch { txs }, &DEMO_SEQUENCER_DA_ADDRESS, [0; 32]);
            let mut blobs = [blob];
            let data = MockBlock::default();

            let apply_block_result = demo.apply_slot(
                Default::default(),
                &data.header,
                &data.validity_cond,
                &mut blobs,
            );

            assert_eq!(1, apply_block_result.batch_receipts.len());
            let apply_blob_outcome = apply_block_result.batch_receipts[0].clone();

            assert_eq!(
                SequencerOutcome::Rewarded(0),
                apply_blob_outcome.inner,
                "Sequencer execution should have succeeded but failed",
            );
        }

        // Generate a new storage instance, value are missing because we didn't call `end_slot()`;
        {
            let runtime = &mut Runtime::<C>::default();
            let storage = ProverStorage::with_path(path).unwrap();
            let mut working_set = WorkingSet::new(storage);

            let resp = runtime
                .bank
                .supply_of(get_default_token_address(), &mut working_set)
                .unwrap();
            assert_eq!(
                resp,
                sov_bank::query::TotalSupplyResponse { amount: Some(1000) }
            );

            let resp = runtime.value_setter.query_value(&mut working_set).unwrap();

            assert_eq!(resp, sov_value_setter::query::Response { value: None });
        }
    }

    #[test]
    fn test_sequencer_unknown_sequencer() {
        let tempdir = tempfile::tempdir().unwrap();
        let path = tempdir.path();

        let value_setter_admin_private_key = DefaultPrivateKey::generate();

        let mut config = create_demo_config(LOCKED_AMOUNT + 1, &value_setter_admin_private_key);
        config.sequencer_registry.is_preferred_sequencer = false;

        let mut demo = create_new_demo(path);
        demo.init_chain(config);

        let some_sequencer: [u8; 32] = [121; 32];
        let txs = simulate_da(value_setter_admin_private_key);
        let blob = new_test_blob_from_batch(Batch { txs }, &some_sequencer, [0; 32]);
        let mut blobs = [blob];
        let data = MockBlock::default();

        let apply_block_result = demo.apply_slot(
            Default::default(),
            &data.header,
            &data.validity_cond,
            &mut blobs,
        );

        assert_eq!(1, apply_block_result.batch_receipts.len());
        let apply_blob_outcome = apply_block_result.batch_receipts[0].clone();

        assert_eq!(
            SequencerOutcome::Ignored,
            apply_blob_outcome.inner,
            "Batch should have been skipped due to unknown sequencer"
        );

        // Assert that there are no events
        assert!(!has_tx_events(&apply_blob_outcome));
    }
}<|MERGE_RESOLUTION|>--- conflicted
+++ resolved
@@ -35,7 +35,6 @@
 
             let data = MockBlock::default();
 
-<<<<<<< HEAD
             let result = demo.apply_slot(
                 Default::default(),
                 &data.header,
@@ -43,9 +42,6 @@
                 &mut blobs,
             );
 
-=======
-            let result = demo.apply_slot(Default::default(), &data, &mut blobs);
->>>>>>> b06c98bc
             assert_eq!(1, result.batch_receipts.len());
             // 2 transactions from value setter
             // 2 transactions from bank
