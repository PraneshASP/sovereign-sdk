use sov_accounts::query::Response;
use sov_data_generators::bank_data::{get_default_private_key, get_default_token_address};
use sov_data_generators::{has_tx_events, new_test_blob_from_batch};
use sov_modules_api::default_context::DefaultContext;
use sov_modules_api::default_signature::private_key::DefaultPrivateKey;
use sov_modules_api::PrivateKey;
use sov_modules_stf_template::{Batch, SequencerOutcome, SlashingReason, TxEffect};
use sov_rollup_interface::da::BlobReaderTrait;
use sov_rollup_interface::mocks::MockBlock;
use sov_rollup_interface::stf::StateTransitionFunction;
use sov_state::{ProverStorage, WorkingSet};

use super::create_new_demo;
use crate::genesis_config::{create_demo_config, DEMO_SEQUENCER_DA_ADDRESS, LOCKED_AMOUNT};
use crate::runtime::Runtime;
use crate::tests::da_simulation::{
    simulate_da_with_bad_nonce, simulate_da_with_bad_serialization, simulate_da_with_bad_sig,
    simulate_da_with_revert_msg,
};

const SEQUENCER_BALANCE_DELTA: u64 = 1;
const SEQUENCER_BALANCE: u64 = LOCKED_AMOUNT + SEQUENCER_BALANCE_DELTA;
// Assume there was proper address and we converted it to bytes already.
const SEQUENCER_DA_ADDRESS: [u8; 32] = [1; 32];

#[test]
fn test_tx_revert() {
    let tempdir = tempfile::tempdir().unwrap();
    let path = tempdir.path();
    let admin_private_key = DefaultPrivateKey::generate();

    let config = create_demo_config(SEQUENCER_BALANCE, &admin_private_key);
    let sequencer_rollup_address = config.sequencer_registry.seq_rollup_address;

    {
        let mut demo = create_new_demo(path);
        // TODO: Maybe complete with actual block data
        let _data = MockBlock::default();
        demo.init_chain(config);

        let txs = simulate_da_with_revert_msg();
        let blob = new_test_blob_from_batch(Batch { txs }, &DEMO_SEQUENCER_DA_ADDRESS, [0; 32]);
        let mut blobs = [blob];
        let data = MockBlock::default();

        let apply_block_result = demo.apply_slot(
            Default::default(),
            &data.header,
            &data.validity_cond,
            &mut blobs,
        );

        assert_eq!(1, apply_block_result.batch_receipts.len());
        let apply_blob_outcome = apply_block_result.batch_receipts[0].clone();

        assert_eq!(
            SequencerOutcome::Rewarded(0),
            apply_blob_outcome.inner,
            "Unexpected outcome: Batch execution should have succeeded",
        );

        let txn_receipts = apply_block_result.batch_receipts[0].tx_receipts.clone();
        // 3 transactions
        // create 1000 tokens
        // transfer 15 tokens
        // transfer 5000 tokens // this should be reverted
        assert_eq!(txn_receipts[0].receipt, TxEffect::Successful);
        assert_eq!(txn_receipts[1].receipt, TxEffect::Successful);
        assert_eq!(txn_receipts[2].receipt, TxEffect::Reverted);
    }

    // Checks
    {
        let runtime = &mut Runtime::<DefaultContext>::default();
        let storage = ProverStorage::with_path(path).unwrap();
        let mut working_set = WorkingSet::new(storage);
        let resp = runtime
            .bank
            .balance_of(
                get_default_private_key().default_address(),
                get_default_token_address(),
                &mut working_set,
            )
            .unwrap();

        assert_eq!(resp.amount, Some(985));

        let resp = runtime
            .sequencer_registry
            .sequencer_address(DEMO_SEQUENCER_DA_ADDRESS.to_vec(), &mut working_set)
            .unwrap();
        // Sequencer is not excluded from list of allowed!
        assert_eq!(Some(sequencer_rollup_address), resp.address);
    }
}

#[test]
fn test_nonce_incremented_on_revert() {
    let tempdir = tempfile::tempdir().unwrap();
    let path = tempdir.path();
    let admin_private_key = DefaultPrivateKey::generate();

    let config = create_demo_config(SEQUENCER_BALANCE, &admin_private_key);

    {
        let mut demo = create_new_demo(path);
        // TODO: Maybe complete with actual block data
        let _data = MockBlock::default();
        demo.init_chain(config);

        let txs = simulate_da_with_revert_msg();
        let blob = new_test_blob_from_batch(Batch { txs }, &DEMO_SEQUENCER_DA_ADDRESS, [0; 32]);
        let mut blobs = [blob];
        let data = MockBlock::default();
<<<<<<< HEAD
        let apply_block_result = demo.apply_slot(
            Default::default(),
            &data.header,
            &data.validity_cond,
            &mut blobs,
        );
=======

        let apply_block_result = demo.apply_slot(Default::default(), &data, &mut blobs);
>>>>>>> b06c98bc

        assert_eq!(1, apply_block_result.batch_receipts.len());
        let apply_blob_outcome = apply_block_result.batch_receipts[0].clone();

        assert_eq!(
            SequencerOutcome::Rewarded(0),
            apply_blob_outcome.inner,
            "Unexpected outcome: Batch execution should have succeeded",
        );

        let txn_receipts = apply_block_result.batch_receipts[0].tx_receipts.clone();
        // 3 transactions
        // create 1000 tokens
        // transfer 15 tokens
        // transfer 5000 tokens // this should be reverted
        assert_eq!(txn_receipts[0].receipt, TxEffect::Successful);
        assert_eq!(txn_receipts[1].receipt, TxEffect::Successful);
        assert_eq!(txn_receipts[2].receipt, TxEffect::Reverted);
    }

    // with 3 transactions, the final nonce should be 3
    // 0 -> 1
    // 1 -> 2
    // 2 -> 3
    {
        let runtime = &mut Runtime::<DefaultContext>::default();
        let storage = ProverStorage::with_path(path).unwrap();
        let mut working_set = WorkingSet::new(storage);
        let nonce = match runtime
            .accounts
            .get_account(get_default_private_key().pub_key(), &mut working_set)
            .unwrap()
        {
            Response::AccountExists { nonce, .. } => nonce,
            Response::AccountEmpty => 0,
        };

        // minter account should have its nonce increased for 3 transactions
        assert_eq!(3, nonce);
    }
}

#[test]
fn test_tx_bad_sig() {
    let tempdir = tempfile::tempdir().unwrap();
    let path = tempdir.path();
    let admin_private_key = DefaultPrivateKey::generate();

    let config = create_demo_config(SEQUENCER_BALANCE, &admin_private_key);

    {
        let mut demo = create_new_demo(path);
        // TODO: Maybe complete with actual block data
        let _data = MockBlock::default();
        demo.init_chain(config);

        let txs = simulate_da_with_bad_sig();

        let blob = new_test_blob_from_batch(Batch { txs }, &DEMO_SEQUENCER_DA_ADDRESS, [0; 32]);
        let blob_sender = blob.sender();
        let mut blobs = [blob];

        let data = MockBlock::default();
        let apply_block_result = demo.apply_slot(
            Default::default(),
            &data.header,
            &data.validity_cond,
            &mut blobs,
        );

        assert_eq!(1, apply_block_result.batch_receipts.len());
        let apply_blob_outcome = apply_block_result.batch_receipts[0].clone();

        assert_eq!(
            SequencerOutcome::Slashed{
                reason:SlashingReason::StatelessVerificationFailed,
                sequencer_da_address: blob_sender,
            },
            apply_blob_outcome.inner,
            "Unexpected outcome: Stateless verification should have failed due to invalid signature"
        );

        // The batch receipt contains no events.
        assert!(!has_tx_events(&apply_blob_outcome));
    }
}

#[test]
fn test_tx_bad_nonce() {
    let tempdir = tempfile::tempdir().unwrap();
    let path = tempdir.path();
    let admin_private_key = DefaultPrivateKey::generate();

    let config = create_demo_config(SEQUENCER_BALANCE, &admin_private_key);

    {
        let mut demo = create_new_demo(path);
        // TODO: Maybe complete with actual block data
        let _data = MockBlock::default();
        demo.init_chain(config);

        let txs = simulate_da_with_bad_nonce();

        let blob = new_test_blob_from_batch(Batch { txs }, &DEMO_SEQUENCER_DA_ADDRESS, [0; 32]);
        let mut blobs = [blob];

        let data = MockBlock::default();
        let apply_block_result = demo.apply_slot(Default::default(), &data, &mut blobs);

        assert_eq!(1, apply_block_result.batch_receipts.len());
        let tx_receipts = apply_block_result.batch_receipts[0].tx_receipts.clone();
        // Bad nonce means that the transaction has to be reverted
        assert_eq!(tx_receipts[0].receipt, TxEffect::Reverted);

        // We don't expect the sequencer to be slashed for a bad nonce
        // The reason for this is that in cases such as based sequencing, the sequencer can
        // still post under the assumption that the nonce is valid (It doesn't know other sequencers
        // are also doing this) so it needs to be rewarded.
        // We're asserting that here to track if the logic changes
        assert_eq!(
            apply_block_result.batch_receipts[0].inner,
            SequencerOutcome::Rewarded(0)
        );
    }
}

#[test]
fn test_tx_bad_serialization() {
    let tempdir = tempfile::tempdir().unwrap();
    let path = tempdir.path();

    let value_setter_admin_private_key = DefaultPrivateKey::generate();

    let config = create_demo_config(SEQUENCER_BALANCE, &value_setter_admin_private_key);
    let sequencer_rollup_address = config.sequencer_registry.seq_rollup_address;
    let sequencer_balance_before = {
        let mut demo = create_new_demo(path);
        demo.init_chain(config);

        let mut working_set = WorkingSet::new(demo.current_storage);
        let coins = demo
            .runtime
            .sequencer_registry
            .get_coins_to_lock(&mut working_set)
            .unwrap();

        demo.runtime
            .bank
            .get_balance_of(
                sequencer_rollup_address,
                coins.token_address,
                &mut working_set,
            )
            .unwrap()
    };

    {
        // TODO: Maybe complete with actual block data
        let _data = MockBlock::default();

        let mut demo = create_new_demo(path);

        let txs = simulate_da_with_bad_serialization();
        let blob = new_test_blob_from_batch(Batch { txs }, &DEMO_SEQUENCER_DA_ADDRESS, [0; 32]);
        let blob_sender = blob.sender();
        let mut blobs = [blob];

        let data = MockBlock::default();
        let apply_block_result = demo.apply_slot(
            Default::default(),
            &data.header,
            &data.validity_cond,
            &mut blobs,
        );

        assert_eq!(1, apply_block_result.batch_receipts.len());
        let apply_blob_outcome = apply_block_result.batch_receipts[0].clone();

        assert_eq!(
            SequencerOutcome::Slashed {
                reason: SlashingReason::InvalidTransactionEncoding ,
                sequencer_da_address: blob_sender,
            },
            apply_blob_outcome.inner,
            "Unexpected outcome: Stateless verification should have failed due to invalid signature"
        );

        // The batch receipt contains no events.
        assert!(!has_tx_events(&apply_blob_outcome));
    }

    {
        let runtime = &mut Runtime::<DefaultContext>::default();
        let storage = ProverStorage::with_path(path).unwrap();
        let mut working_set = WorkingSet::new(storage);

        // Sequencer is not in the list of allowed sequencers

        let allowed_sequencer = runtime
            .sequencer_registry
            .sequencer_address(SEQUENCER_DA_ADDRESS.to_vec(), &mut working_set)
            .unwrap();
        assert!(allowed_sequencer.address.is_none());

        // Balance of sequencer is not increased
        let coins = runtime
            .sequencer_registry
            .get_coins_to_lock(&mut working_set)
            .unwrap();
        let sequencer_balance_after = runtime
            .bank
            .get_balance_of(
                sequencer_rollup_address,
                coins.token_address,
                &mut working_set,
            )
            .unwrap();
        assert_eq!(sequencer_balance_before, sequencer_balance_after);
    }
}<|MERGE_RESOLUTION|>--- conflicted
+++ resolved
@@ -112,17 +112,12 @@
         let blob = new_test_blob_from_batch(Batch { txs }, &DEMO_SEQUENCER_DA_ADDRESS, [0; 32]);
         let mut blobs = [blob];
         let data = MockBlock::default();
-<<<<<<< HEAD
         let apply_block_result = demo.apply_slot(
             Default::default(),
             &data.header,
             &data.validity_cond,
             &mut blobs,
         );
-=======
-
-        let apply_block_result = demo.apply_slot(Default::default(), &data, &mut blobs);
->>>>>>> b06c98bc
 
         assert_eq!(1, apply_block_result.batch_receipts.len());
         let apply_blob_outcome = apply_block_result.batch_receipts[0].clone();
