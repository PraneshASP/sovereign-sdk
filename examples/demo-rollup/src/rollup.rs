use std::default;
use std::net::SocketAddr;
use std::path::Path;
use std::str::FromStr;

use anyhow::Context as _;
use const_rollup_config::SEQUENCER_DA_ADDRESS;
use demo_stf::genesis_config::{get_genesis_config, GenesisPaths, StorageConfig};
use demo_stf::runtime::{GenesisConfig, Runtime};
use demo_stf::{create_zk_app_template, App, AppVerifier};
use jsonrpsee::RpcModule;
#[cfg(feature = "experimental")]
use secp256k1::SecretKey;
use sov_celestia_adapter::verifier::address::CelestiaAddress;
use sov_celestia_adapter::verifier::{CelestiaVerifier, RollupParams};
use sov_celestia_adapter::CelestiaService;
#[cfg(feature = "experimental")]
use sov_cli::wallet_state::PrivateKeyAndAddress;
use sov_db::ledger_db::LedgerDB;
#[cfg(feature = "experimental")]
use sov_ethereum::experimental::EthRpcConfig;
use sov_modules_api::default_context::{DefaultContext, ZkDefaultContext};
#[cfg(feature = "experimental")]
use sov_modules_api::default_signature::private_key::DefaultPrivateKey;
<<<<<<< HEAD
use sov_modules_api::{Context, DaSpec, Spec};
use sov_modules_stf_template::AppTemplate;
use sov_risc0_adapter::host::Risc0Host;
=======
use sov_modules_api::Spec;
use sov_modules_stf_template::{AppTemplate, SequencerOutcome, TxEffect};
>>>>>>> 48a90404
use sov_rollup_interface::mocks::{
    MockAddress, MockDaConfig, MockDaService, MockDaSpec, MOCK_SEQUENCER_DA_ADDRESS,
};
use sov_rollup_interface::services::batch_builder::BatchBuilder;
use sov_rollup_interface::services::da::DaService;
use sov_rollup_interface::zk::ZkvmHost;
use sov_state::{DefaultStorageSpec, ProverStorage};
use sov_stf_runner::{
    from_toml_path, ProofGenConfig, Prover, RollupConfig, RunnerConfig, StateTransitionRunner,
};
use tokio::sync::oneshot;
use tracing::debug;

#[cfg(feature = "experimental")]
use crate::register_rpc::register_ethereum;
use crate::register_rpc::register_sequencer;
use crate::{initialize_ledger, ROLLUP_NAMESPACE};
use demo_stf::{create_batch_builder, create_native_app_template, get_storage};
use sov_sequencer::batch_builder::FiFoStrictBatchBuilder;

#[cfg(feature = "experimental")]
const TX_SIGNER_PRIV_KEY_PATH: &str = "../test-data/keys/tx_signer_private_key.json";

use sov_modules_stf_template::Runtime as RuntimeTrait;
use sov_rollup_interface::stf::StateTransitionFunction;

type ZkStf<Da, Vm> = AppTemplate<ZkDefaultContext, Da, Vm, Runtime<ZkDefaultContext, Da>>;

pub trait RollupSpec: Sized {
    type DaService: DaService<Spec = Self::DaSpec, Error = anyhow::Error> + Clone;
    type DaSpec: DaSpec;
    type DaConfig;

    type ZkContext: Context;
    type DefaultContext: Context;

    type ZkRuntime: RuntimeTrait<Self::ZkContext, Self::DaSpec>;
    type NativeRuntime: RuntimeTrait<Self::DefaultContext, Self::DaSpec>;

    type Vm: ZkvmHost;
    type Builder: BatchBuilder + Send + Sync + 'static;

    type ZkSTF: StateTransitionFunction<<Self::Vm as ZkvmHost>::Guest, Self::DaSpec>;
    type NativeSTF: StateTransitionFunction<
        Self::Vm,
        Self::DaSpec,
        Condition = <Self::DaSpec as DaSpec>::ValidityCondition,
    >;

    fn _get_genesis_config<P: AsRef<Path>>(
        genesis_paths: &GenesisPaths<P>,
    ) -> <Self::NativeRuntime as RuntimeTrait<Self::DefaultContext, Self::DaSpec>>::GenesisConfig;

    fn _get_sequencer_da_address() -> <Self::DaSpec as DaSpec>::Address;

    fn _get_sequencer_da_service() -> Self::DaService;

    fn _get_prover() -> Prover<Self::ZkSTF, Self::DaService, Self::Vm>;

    fn _get_ledger_db(rollup_config: RollupConfig<Self::DaConfig>) -> LedgerDB {
        initialize_ledger(&rollup_config.storage.path)
    }

    fn create_new_rollup<P: AsRef<Path>>(
        enesis_paths: &GenesisPaths<P>,
        rollup_config: RollupConfig<Self::DaConfig>,
    ) -> NewRollup<Self>;
}

pub struct DempRollupSpec {}

impl RollupSpec for DempRollupSpec {
    type DaService = MockDaService;
    type DaSpec = MockDaSpec;
    type DaConfig = MockDaConfig;

    type Vm = Risc0Host<'static>;

    type ZkContext = ZkDefaultContext;
    type DefaultContext = DefaultContext;
    type Builder = FiFoStrictBatchBuilder<Self::NativeRuntime, Self::DefaultContext>;

    ///
    type ZkRuntime = Runtime<Self::ZkContext, Self::DaSpec>;
    type ZkSTF =
        AppTemplate<Self::ZkContext, Self::DaSpec, <Self::Vm as ZkvmHost>::Guest, Self::ZkRuntime>;

    type NativeRuntime = Runtime<Self::DefaultContext, Self::DaSpec>;
    type NativeSTF = AppTemplate<Self::DefaultContext, Self::DaSpec, Self::Vm, Self::NativeRuntime>;

    fn _get_genesis_config<P: AsRef<Path>>(
        genesis_paths: &GenesisPaths<P>,
    ) -> <Self::NativeRuntime as RuntimeTrait<Self::DefaultContext, Self::DaSpec>>::GenesisConfig
    {
        let sequencer_da_address = MockAddress::from(MOCK_SEQUENCER_DA_ADDRESS);

        #[cfg(feature = "experimental")]
        let eth_signer = read_eth_tx_signers();

        get_genesis_config(
            sequencer_da_address,
            genesis_paths,
            #[cfg(feature = "experimental")]
            eth_signer.signers(),
        )
    }

    fn _get_sequencer_da_address() -> <Self::DaSpec as DaSpec>::Address {
        MockAddress::from(MOCK_SEQUENCER_DA_ADDRESS)
    }

    fn _get_sequencer_da_service() -> Self::DaService {
        //MockDaService::new(sequencer_da_address)
        todo!()
    }

    // TODO change it to get vm & prover_config and assemble Prover in create_new_rollup
    fn _get_prover() -> Prover<Self::ZkSTF, Self::DaService, Self::Vm> {
        let vm = Risc0Host::new(risc0::MOCK_DA_ELF);
        //let prover_config = ProofGenConfig::Execute;

        let prover_config = ProofGenConfig::Simulate(AppVerifier::new(
            create_zk_app_template::<<<DempRollupSpec as RollupSpec>::Vm as ZkvmHost>::Guest, _>(),
            Default::default(),
        ));

        Prover {
            vm,
            config: prover_config,
        }
    }

    fn create_new_rollup<P: AsRef<Path>>(
        enesis_paths: &GenesisPaths<P>,
        rollup_config: RollupConfig<MockDaConfig>,
    ) -> NewRollup<Self> {
        todo!()
    }
}

pub struct NewRollup<S: RollupSpec> {
    pub storage: <S::DefaultContext as Spec>::Storage,
    pub runner: StateTransitionRunner<S::NativeSTF, S::DaService, S::Vm, S::ZkSTF>,
    pub ledger_db: LedgerDB,
    pub da_service: S::DaService,
}

impl<S: RollupSpec> NewRollup<S> {
    /// Runs the rollup.
    pub async fn run(self, methods: jsonrpsee::RpcModule<()>) -> Result<(), anyhow::Error> {
        self.run_and_report_rpc_port(None, methods).await
    }

    /// Runs the rollup. Reports rpc port to the caller using the provided channel.
    pub async fn run_and_report_rpc_port(
        mut self,
        channel: Option<oneshot::Sender<SocketAddr>>,
        methods: jsonrpsee::RpcModule<()>,
    ) -> Result<(), anyhow::Error> {
        let mut runner = self.runner;
        runner.start_rpc_server(methods, channel).await;
        runner.run_in_process().await?;
        Ok(())
    }
}
use sov_sequencer::get_sequencer_rpc;
// register sequencer rpc methods.
pub(crate) fn register_seq<Da, B: BatchBuilder + Send + Sync + 'static>(
    da_service: Da,
    batch_builder: B,
    methods: &mut jsonrpsee::RpcModule<()>,
) -> Result<(), anyhow::Error>
where
    Da: DaService,
{
    let sequencer_rpc = get_sequencer_rpc(batch_builder, da_service);
    methods
        .merge(sequencer_rpc)
        .context("Failed to merge Txs RPC modules")
}

impl NewRollup<DempRollupSpec> {
    pub async fn create_methods(&self) -> Result<jsonrpsee::RpcModule<()>, anyhow::Error> {
        let mut methods = get_rpc_methods::<
            <DempRollupSpec as RollupSpec>::DefaultContext,
            <DempRollupSpec as RollupSpec>::DaSpec,
        >(self.storage.clone());

        let batch_builder =
            create_batch_builder::<<DempRollupSpec as RollupSpec>::DaSpec>(self.storage.clone());

        register_ledger(self.ledger_db.clone(), &mut methods)?;
        register_seq(self.da_service.clone(), batch_builder, &mut methods)?;

        #[cfg(feature = "experimental")]
        let eth_signer = read_eth_tx_signers();

        #[cfg(feature = "experimental")]
        let eth_rpc_config = EthRpcConfig {
            min_blob_size: Some(1),
            sov_tx_signer_priv_key: read_sov_tx_signer_priv_key()?,
            eth_signer,
        };

        #[cfg(feature = "experimental")]
        register_ethereum::<
            <DempRollupSpec as RollupSpec>::DefaultContext,
            <DempRollupSpec as RollupSpec>::DaService,
        >(
            self.da_service.clone(),
            eth_rpc_config,
            self.storage.clone(),
            &mut methods,
        )
        .unwrap();

        Ok(methods)
    }
}

pub fn new_mock_rollup2<P: AsRef<Path>>(
    genesis_paths: &GenesisPaths<P>,
    rollup_config: RollupConfig<MockDaConfig>,
) -> Result<NewRollup<DempRollupSpec>, anyhow::Error> {
    let ledger_db = initialize_ledger(&rollup_config.storage.path);
    let sequencer_da_address = MockAddress::from(MOCK_SEQUENCER_DA_ADDRESS);
    let da_service = MockDaService::new(sequencer_da_address);

    let storage_config = StorageConfig {
        path: rollup_config.storage.path,
    };

    #[cfg(feature = "experimental")]
    let eth_signer = read_eth_tx_signers();

    let genesis_config = get_genesis_config(
        sequencer_da_address,
        genesis_paths,
        #[cfg(feature = "experimental")]
        eth_signer.signers(),
    );

    let storage = get_storage(storage_config);
    let native_stf = create_native_app_template(storage.clone());

    let vm = Risc0Host::new(risc0::MOCK_DA_ELF);
    //let prover_config = ProofGenConfig::Execute;

    let prover_config = ProofGenConfig::Simulate(AppVerifier::new(
        create_zk_app_template::<<<DempRollupSpec as RollupSpec>::Vm as ZkvmHost>::Guest, _>(),
        Default::default(),
    ));

    let prover = Prover {
        vm,
        config: prover_config,
    };

    //====

    let last_slot_opt = ledger_db.get_head_slot()?;

    let prev_root = last_slot_opt
        .map(|(number, _)| storage.get_root_hash(number.0))
        .transpose()?;

    //====
    let mut runner = StateTransitionRunner::new(
        rollup_config.runner,
        da_service.clone(),
        ledger_db.clone(),
        native_stf,
        prev_root,
        genesis_config,
        Some(prover),
    )?;

    Ok(NewRollup {
        storage,
        da_service,
        ledger_db,
        runner,
    })
}

pub fn new_mock_rollup<P: AsRef<Path>>(
    genesis_paths: &GenesisPaths<P>,
    rollup_config_path: &str,
) -> Result<NewRollup<DempRollupSpec>, anyhow::Error> {
    let rollup_config: RollupConfig<MockDaConfig> = from_toml_path(rollup_config_path)
        .context("Failed to read rollup configuration")
        .unwrap();

    new_mock_rollup2::<P>(genesis_paths, rollup_config)
}

/// Dependencies needed to run the rollup.
pub struct Rollup<Vm: ZkvmHost, Da: DaService + Clone> {
    // Implementation of the STF.
    pub(crate) app: App<Vm, Da::Spec>,
    // Data availability service.
    pub(crate) da_service: Da,
    // Ledger db.
    pub(crate) ledger_db: LedgerDB,
    // Runner configuration.
    pub(crate) runner_config: RunnerConfig,
    // Initial rollup configuration.
    pub(crate) genesis_config: GenesisConfig<DefaultContext, Da::Spec>,
    #[cfg(feature = "experimental")]
    // Configuration for the Ethereum RPC.
    pub(crate) eth_rpc_config: EthRpcConfig,
    // Prover for the rollup.
    #[allow(clippy::type_complexity)]
    pub(crate) prover: Option<Prover<ZkStf<Da::Spec, Vm::Guest>, Da, Vm>>,
}

pub fn configure_prover<Vm: ZkvmHost, Da: DaService>(
    vm: Vm,
    cfg: DemoProverConfig,
    da_verifier: Da::Verifier,
) -> Prover<ZkStf<Da::Spec, Vm::Guest>, Da, Vm> {
    let config = match cfg {
        DemoProverConfig::Simulate => ProofGenConfig::Simulate(AppVerifier::new(
            create_zk_app_template::<Vm::Guest, _>(),
            da_verifier,
        )),
        DemoProverConfig::Execute => ProofGenConfig::Execute,
        DemoProverConfig::Prove => ProofGenConfig::Prover,
    };
    Prover { vm, config }
}

/// The possible configurations of the demo prover
pub enum DemoProverConfig {
    /// Run the rollup verification logic inside the current process
    Simulate,
    /// Run the rollup verifier in a zkVM executor
    Execute,
    /// Run the rollup verifier and create a SNARK of execution
    Prove,
}

/// Creates celestia based rollup.
pub async fn new_rollup_with_celestia_da<Vm: ZkvmHost, P: AsRef<Path>>(
    rollup_config_path: &str,
    prover: Option<(Vm, DemoProverConfig)>,
    genesis_paths: &GenesisPaths<P>,
) -> Result<Rollup<Vm, CelestiaService>, anyhow::Error> {
    debug!(
        "Starting demo celestia rollup with config {}",
        rollup_config_path
    );

    let rollup_config: RollupConfig<sov_celestia_adapter::DaServiceConfig> =
        from_toml_path(rollup_config_path).context("Failed to read rollup configuration")?;

    let ledger_db = initialize_ledger(&rollup_config.storage.path);

    let da_service = CelestiaService::new(
        rollup_config.da.clone(),
        RollupParams {
            namespace: ROLLUP_NAMESPACE,
        },
    )
    .await;

    let storage_config = StorageConfig {
        path: rollup_config.storage.path,
    };
    let app = App::new(storage_config);
    let sequencer_da_address = CelestiaAddress::from_str(SEQUENCER_DA_ADDRESS)?;

    #[cfg(feature = "experimental")]
    let eth_signer = read_eth_tx_signers();
    let genesis_config = get_genesis_config(
        sequencer_da_address,
        genesis_paths,
        #[cfg(feature = "experimental")]
        eth_signer.signers(),
    );
    let prover = prover.map(|(vm, config)| {
        configure_prover(
            vm,
            config,
            CelestiaVerifier {
                rollup_namespace: ROLLUP_NAMESPACE,
            },
        )
    });

    Ok(Rollup {
        app,
        da_service,
        ledger_db,
        runner_config: rollup_config.runner,
        genesis_config,
        #[cfg(feature = "experimental")]
        eth_rpc_config: EthRpcConfig {
            min_blob_size: Some(1),
            sov_tx_signer_priv_key: read_sov_tx_signer_priv_key()?,
            eth_signer,
        },
        prover,
    })
}

/// Creates MockDa based rollup.
pub fn new_rollup_with_mock_da<Vm: ZkvmHost, P: AsRef<Path>>(
    rollup_config_path: &str,
    prover: Option<(Vm, DemoProverConfig)>,
    genesis_paths: &GenesisPaths<P>,
) -> Result<Rollup<Vm, MockDaService>, anyhow::Error> {
    debug!("Starting mock rollup with config {}", rollup_config_path);

    let rollup_config: RollupConfig<MockDaConfig> =
        from_toml_path(rollup_config_path).context("Failed to read rollup configuration")?;

    new_rollup_with_mock_da_from_config(rollup_config, prover, genesis_paths)
}

/// Creates MockDa based rollup.
pub fn new_rollup_with_mock_da_from_config<Vm: ZkvmHost, P: AsRef<Path>>(
    rollup_config: RollupConfig<MockDaConfig>,
    prover: Option<(Vm, DemoProverConfig)>,
    genesis_paths: &GenesisPaths<P>,
) -> Result<Rollup<Vm, MockDaService>, anyhow::Error> {
    let ledger_db = initialize_ledger(&rollup_config.storage.path);
    let sequencer_da_address = MockAddress::from(MOCK_SEQUENCER_DA_ADDRESS);
    let da_service = MockDaService::new(sequencer_da_address);

    #[cfg(feature = "experimental")]
    let eth_signer = read_eth_tx_signers();
    let storage_config = StorageConfig {
        path: rollup_config.storage.path,
    };
    let app = App::new(storage_config);
    let genesis_config = get_genesis_config(
        sequencer_da_address,
        genesis_paths,
        #[cfg(feature = "experimental")]
        eth_signer.signers(),
    );

    let prover = prover.map(|(vm, config)| configure_prover(vm, config, Default::default()));
    Ok(Rollup {
        app,
        da_service,
        ledger_db,
        runner_config: rollup_config.runner,
        genesis_config,
        #[cfg(feature = "experimental")]
        eth_rpc_config: EthRpcConfig {
            min_blob_size: Some(1),
            sov_tx_signer_priv_key: read_sov_tx_signer_priv_key()?,
            eth_signer,
        },
        prover,
    })
}

#[cfg(feature = "experimental")]
/// Ethereum RPC wraps EVM transaction in a rollup transaction.
/// This function reads the private key of the rollup transaction signer.
fn read_sov_tx_signer_priv_key() -> Result<DefaultPrivateKey, anyhow::Error> {
    let data = std::fs::read_to_string(TX_SIGNER_PRIV_KEY_PATH).context("Unable to read file")?;

    let key_and_address: PrivateKeyAndAddress<DefaultContext> = serde_json::from_str(&data)
        .unwrap_or_else(|_| panic!("Unable to convert data {} to PrivateKeyAndAddress", &data));

    Ok(key_and_address.private_key)
}

// TODO: #840
#[cfg(feature = "experimental")]
fn read_eth_tx_signers() -> sov_ethereum::DevSigner {
    sov_ethereum::DevSigner::new(vec![SecretKey::from_str(
        "ac0974bec39a17e36ba4a6b4d238ff944bacb478cbed5efcae784d7bf4f2ff80",
    )
    .unwrap()])
}

impl<Vm: ZkvmHost, Da: DaService<Error = anyhow::Error> + Clone> Rollup<Vm, Da> {
    /// Runs the rollup.
    pub async fn run(self) -> Result<(), anyhow::Error> {
        self.run_and_report_rpc_port(None).await
    }

    /// Runs the rollup. Reports rpc port to the caller using the provided channel.
    pub async fn run_and_report_rpc_port(
        mut self,
        channel: Option<oneshot::Sender<SocketAddr>>,
    ) -> Result<(), anyhow::Error> {
        let storage = self.app.get_storage();
        let last_slot_opt = self.ledger_db.get_head_slot()?;
        let prev_root = last_slot_opt
            .map(|(number, _)| storage.get_root_hash(number.0))
            .transpose()?;

        let rpc_module = self.rpc_module(storage)?;

        let mut runner = StateTransitionRunner::new(
            self.runner_config,
            self.da_service,
            self.ledger_db,
            self.app.stf,
            prev_root,
            self.genesis_config,
            self.prover,
        )?;

        runner.start_rpc_server(rpc_module, channel).await;
        runner.run_in_process().await?;

        Ok(())
    }

    /// Creates a new [`jsonrpsee::RpcModule`] and registers all RPC methods
    /// exposed by the node.
    fn rpc_module(
        &mut self,
        storage: <DefaultContext as Spec>::Storage,
    ) -> anyhow::Result<RpcModule<()>> {
        let mut module =
            demo_stf::runtime::get_rpc_methods::<DefaultContext, Da::Spec>(storage.clone());

        module.merge(
            sov_ledger_rpc::server::rpc_module::<
                LedgerDB,
                SequencerOutcome<CelestiaAddress>,
                TxEffect,
            >(self.ledger_db.clone())?
            .remove_context(),
        )?;
        register_sequencer(self.da_service.clone(), &mut self.app, &mut module)?;
        #[cfg(feature = "experimental")]
        {
            register_ethereum::<DefaultContext, Da>(
                self.da_service.clone(),
                self.eth_rpc_config.clone(),
                storage,
                &mut module,
            )?;
            println!("Registered ethereum rpc");
        }

        Ok(module)
    }
}<|MERGE_RESOLUTION|>--- conflicted
+++ resolved
@@ -22,33 +22,29 @@
 use sov_modules_api::default_context::{DefaultContext, ZkDefaultContext};
 #[cfg(feature = "experimental")]
 use sov_modules_api::default_signature::private_key::DefaultPrivateKey;
-<<<<<<< HEAD
 use sov_modules_api::{Context, DaSpec, Spec};
-use sov_modules_stf_template::AppTemplate;
+use sov_modules_stf_template::{AppTemplate, SequencerOutcome, TxEffect};
 use sov_risc0_adapter::host::Risc0Host;
-=======
-use sov_modules_api::Spec;
-use sov_modules_stf_template::{AppTemplate, SequencerOutcome, TxEffect};
->>>>>>> 48a90404
 use sov_rollup_interface::mocks::{
     MockAddress, MockDaConfig, MockDaService, MockDaSpec, MOCK_SEQUENCER_DA_ADDRESS,
 };
+
+#[cfg(feature = "experimental")]
+use crate::register_rpc::register_ethereum;
+use crate::register_rpc::register_sequencer;
+use crate::{initialize_ledger, ROLLUP_NAMESPACE};
+use demo_stf::runtime::get_rpc_methods;
+use demo_stf::{create_batch_builder, create_native_app_template, get_storage};
 use sov_rollup_interface::services::batch_builder::BatchBuilder;
 use sov_rollup_interface::services::da::DaService;
 use sov_rollup_interface::zk::ZkvmHost;
+use sov_sequencer::batch_builder::FiFoStrictBatchBuilder;
 use sov_state::{DefaultStorageSpec, ProverStorage};
 use sov_stf_runner::{
     from_toml_path, ProofGenConfig, Prover, RollupConfig, RunnerConfig, StateTransitionRunner,
 };
 use tokio::sync::oneshot;
 use tracing::debug;
-
-#[cfg(feature = "experimental")]
-use crate::register_rpc::register_ethereum;
-use crate::register_rpc::register_sequencer;
-use crate::{initialize_ledger, ROLLUP_NAMESPACE};
-use demo_stf::{create_batch_builder, create_native_app_template, get_storage};
-use sov_sequencer::batch_builder::FiFoStrictBatchBuilder;
 
 #[cfg(feature = "experimental")]
 const TX_SIGNER_PRIV_KEY_PATH: &str = "../test-data/keys/tx_signer_private_key.json";
@@ -213,15 +209,23 @@
 
 impl NewRollup<DempRollupSpec> {
     pub async fn create_methods(&self) -> Result<jsonrpsee::RpcModule<()>, anyhow::Error> {
-        let mut methods = get_rpc_methods::<
+        let batch_builder =
+            create_batch_builder::<<DempRollupSpec as RollupSpec>::DaSpec>(self.storage.clone());
+
+        let mut methods = demo_stf::runtime::get_rpc_methods::<
             <DempRollupSpec as RollupSpec>::DefaultContext,
             <DempRollupSpec as RollupSpec>::DaSpec,
         >(self.storage.clone());
 
-        let batch_builder =
-            create_batch_builder::<<DempRollupSpec as RollupSpec>::DaSpec>(self.storage.clone());
-
-        register_ledger(self.ledger_db.clone(), &mut methods)?;
+        methods.merge(
+            sov_ledger_rpc::server::rpc_module::<
+                LedgerDB,
+                SequencerOutcome<CelestiaAddress>,
+                TxEffect,
+            >(self.ledger_db.clone())?
+            .remove_context(),
+        )?;
+
         register_seq(self.da_service.clone(), batch_builder, &mut methods)?;
 
         #[cfg(feature = "experimental")]
@@ -558,6 +562,7 @@
         module.merge(
             sov_ledger_rpc::server::rpc_module::<
                 LedgerDB,
+                //TODO fix address
                 SequencerOutcome<CelestiaAddress>,
                 TxEffect,
             >(self.ledger_db.clone())?
