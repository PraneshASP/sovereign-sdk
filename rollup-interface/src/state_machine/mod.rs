//! Defines types, traits, and helpers that are used by the core state-machine of the rollup.
//! Items in this module must be fully deterministic, since they are expected to be executed inside of zkVMs.
pub mod crypto;
pub mod da;
pub mod stf;
pub mod zk;

pub use bytes::{Buf, BufMut, Bytes, BytesMut};
use serde::de::DeserializeOwned;
use serde::Serialize;

#[cfg(feature = "mocks")]
pub mod mocks;
<<<<<<< HEAD
pub mod traits;

pub mod optimistic;
=======

/// A marker trait for addresses.
pub trait AddressTrait:
    PartialEq
    + core::fmt::Debug
    + Clone
    + AsRef<[u8]>
    + for<'a> TryFrom<&'a [u8], Error = anyhow::Error>
    + Eq
    + Serialize
    + DeserializeOwned
    + From<[u8; 32]>
    + Send
    + Sync
    + core::fmt::Display
{
}
>>>>>>> d150995b
<|MERGE_RESOLUTION|>--- conflicted
+++ resolved
@@ -11,11 +11,8 @@
 
 #[cfg(feature = "mocks")]
 pub mod mocks;
-<<<<<<< HEAD
-pub mod traits;
 
 pub mod optimistic;
-=======
 
 /// A marker trait for addresses.
 pub trait AddressTrait:
@@ -32,5 +29,4 @@
     + Sync
     + core::fmt::Display
 {
-}
->>>>>>> d150995b
+}